##############################################################################
# DISPATCHES was produced under the DOE Design Integration and Synthesis
# Platform to Advance Tightly Coupled Hybrid Energy Systems program (DISPATCHES),
# and is copyright (c) 2021 by the software owners: The Regents of the University
# of California, through Lawrence Berkeley National Laboratory, National
# Technology & Engineering Solutions of Sandia, LLC, Alliance for Sustainable
# Energy, LLC, Battelle Energy Alliance, LLC, University of Notre Dame du Lac, et
# al. All rights reserved.
#
# Please see the files COPYRIGHT.md and LICENSE.md for full copyright and license
# information, respectively. Both files are also available online at the URL:
# "https://github.com/gmlc-dispatches/dispatches".
#
##############################################################################
import sys
import pandas as pd
import textwrap
# Import Pyomo libraries
from pyomo.environ import Var, Reals, value, units as pyunits
from pyomo.network import Port
from pyomo.common.config import ConfigBlock, ConfigValue, In
from pyomo.util.calc_var_value import calculate_variable_from_constraint

# Import IDAES cores
from idaes.core import (Component,
                        ControlVolume0DBlock,
                        declare_process_block_class,
                        UnitModelBlockData,
                        useDefault)
from idaes.core.util import get_solver, from_json, to_json, StoreSpec
from idaes.core.util.config import is_physical_parameter_block
from idaes.core.util.tables import stream_table_dataframe_to_string, create_stream_table_dataframe
from idaes.core.util.model_statistics import (degrees_of_freedom,
                                              number_variables,
                                              number_activated_constraints,
                                              number_activated_blocks)
import idaes.logger as idaeslog

_log = idaeslog.getLogger(__name__)


def _make_pem_electrolyzer_config_block(config):
    config.declare("dynamic", ConfigValue(
        domain=In([False]),
        default=False,
        description="Dynamic model flag - must be False",
        doc="""PEM Electrolyzer does not support dynamic models, thus this must be
False."""))
    config.declare("has_holdup", ConfigValue(
        default=False,
        domain=In([False]),
        description="Holdup construction flag",
        doc="""Gibbs reactors do not have defined volume, thus this must be
    False."""))
    config.declare("property_package", ConfigValue(
        default=useDefault,
        domain=is_physical_parameter_block,
        description="Property package to use for control volume",
        doc="""Property parameter object used to define property calculations,
**default** - useDefault.
**Valid values:** {
**useDefault** - use default package from parent model or flowsheet,
**PropertyParameterObject** - a PropertyParameterBlock object.}"""))
    config.declare("property_package_args", ConfigBlock(
        implicit=True,
        description="Arguments to use for constructing property packages",
        doc="""A ConfigBlock with arguments to be passed to a property block(s)
and used when constructing these,
**default** - None.
**Valid values:** {
see property package for documentation.}"""))


@declare_process_block_class("PEM_Electrolyzer", doc="Simple 0D proton-exchange membrane electrolyzer model.")
class PEMElectrolyzerData(UnitModelBlockData):
    """
    Simple 0D proton-exchange membrane electrolyzer model.
    Unit model to convert electricity and water into H2 gas.
    """
    CONFIG = ConfigBlock()
    _make_pem_electrolyzer_config_block(CONFIG)

    def build(self):
        """Building model

        Args:
            None
        Returns:
            None
        """
        # Call UnitModel.build to setup dynamics
        super(PEMElectrolyzerData, self).build()

        self.electricity_to_mol = Var(self.flowsheet().config.time,
                                      domain=Reals,
                                      initialize=0.0,
                                      doc="Efficiency",
                                      units=pyunits.mol/pyunits.kW/pyunits.second)

        self.electricity = Var(self.flowsheet().config.time,
                               domain=Reals,
                               initialize=0.0,
                               doc="Electricity into control volume",
                               units=pyunits.kW)

        self.electricity_in = Port(noruleinit=True, doc="A port for electricity flow")
        self.electricity_in.add(self.electricity, "electricity")

        self.outlet_state = self.config.property_package.build_state_block(self.flowsheet().config.time,
                                                                           default=self.config.property_package_args)
        self.add_outlet_port(name="outlet",
                             block=self.outlet_state,
                             doc="H2 out of electrolyzer")

        @self.Constraint(self.flowsheet().config.time)
        def efficiency_curve(b, t):
            return pyunits.convert(b.outlet.flow_mol[t], to_units=pyunits.mol / pyunits.s) == b.electricity[t] * \
                   b.electricity_to_mol[t]

    def _get_performance_contents(self, time_point=0):
        return {"vars": {"Efficiency": self.electricity_to_mol[time_point]}}

<<<<<<< HEAD
    def initialize(self, state_args=None,
                   solver=None, optarg=None, outlvl=idaeslog.NOTSET):
        sp = StoreSpec.value_isfixed_isactive(only_fixed=True)
        istate = to_json(self, return_dict=True, wts=sp)

        init_log = idaeslog.getInitLogger(self.name, outlvl, tag="unit")
        solver = get_solver(solver=solver, options=optarg)
        self.outlet.flow_mol[0].unfix()
        self.electricity.fix()

        with idaeslog.solver_log(init_log, idaeslog.DEBUG) as slc:
            res = solver.solve(self, tee=True)
        init_log.info(
            "PEM Electrolyzer initialization status {}."
            .format(idaeslog.condition(res))
        )
        from_json(self, sd=istate, wts=sp)

    def report(self, time_point=0, dof=False, ostream=None, prefix=""):
        time_point = float(time_point)

        if ostream is None:
            ostream = sys.stdout

        # Get DoF and model stats
        if dof:
            dof_stat = degrees_of_freedom(self)
            nv = number_variables(self)
            nc = number_activated_constraints(self)
            nb = number_activated_blocks(self)

        # Get stream table
        stream_table = create_stream_table_dataframe({"Outlet": self.outlet}, time_point=time_point)
        stream_table.loc['Electricity'] = pd.Series({'Outlet': '-'})
        stream_table.insert(0, "Inlet", ["-", "-", "-", "-", value(self.electricity[time_point])])

        # Set model type output
        if hasattr(self, "is_flowsheet") and self.is_flowsheet:
            model_type = "Flowsheet"
        else:
            model_type = "Unit"

        # Write output
        max_str_length = 84
        tab = " " * 4
        ostream.write("\n" + "=" * max_str_length + "\n")

        lead_str = f"{prefix}{model_type} : {self.name}"
        trail_str = f"Time: {time_point}"
        mid_str = " " * (max_str_length - len(lead_str) - len(trail_str))
        ostream.write(lead_str + mid_str + trail_str)

        if dof:
            ostream.write("\n" + "=" * max_str_length + "\n")
            ostream.write(f"{prefix}{tab}Local Degrees of Freedom: {dof_stat}")
            ostream.write('\n')
            ostream.write(f"{prefix}{tab}Total Variables: {nv}{tab}"
                          f"Activated Constraints: {nc}{tab}"
                          f"Activated Blocks: {nb}")

        if stream_table is not None:
            ostream.write("\n" + "-" * max_str_length + "\n")
            ostream.write(f"{prefix}{tab}Stream Table")
            ostream.write('\n')
            ostream.write(
                textwrap.indent(
                    stream_table_dataframe_to_string(stream_table),
                    prefix + tab))
        ostream.write("\n" + "=" * max_str_length + "\n")
=======
    def initialize(self, solver=None, optarg=None, outlvl=idaeslog.NOTSET, **kwargs):
        self.outlet_state.initialize(hold_state=False,
                                     solver=solver,
                                     optarg=optarg,
                                     outlvl=outlvl)

        for t in self.flowsheet().config.time:
            calculate_variable_from_constraint(self.outlet.flow_mol[t],
                                               self.efficiency_curve[t])
>>>>>>> 2f388047
<|MERGE_RESOLUTION|>--- conflicted
+++ resolved
@@ -120,24 +120,15 @@
     def _get_performance_contents(self, time_point=0):
         return {"vars": {"Efficiency": self.electricity_to_mol[time_point]}}
 
-<<<<<<< HEAD
-    def initialize(self, state_args=None,
-                   solver=None, optarg=None, outlvl=idaeslog.NOTSET):
-        sp = StoreSpec.value_isfixed_isactive(only_fixed=True)
-        istate = to_json(self, return_dict=True, wts=sp)
+    def initialize(self, solver=None, optarg=None, outlvl=idaeslog.NOTSET, **kwargs):
+        self.outlet_state.initialize(hold_state=False,
+                                     solver=solver,
+                                     optarg=optarg,
+                                     outlvl=outlvl)
 
-        init_log = idaeslog.getInitLogger(self.name, outlvl, tag="unit")
-        solver = get_solver(solver=solver, options=optarg)
-        self.outlet.flow_mol[0].unfix()
-        self.electricity.fix()
-
-        with idaeslog.solver_log(init_log, idaeslog.DEBUG) as slc:
-            res = solver.solve(self, tee=True)
-        init_log.info(
-            "PEM Electrolyzer initialization status {}."
-            .format(idaeslog.condition(res))
-        )
-        from_json(self, sd=istate, wts=sp)
+        for t in self.flowsheet().config.time:
+            calculate_variable_from_constraint(self.outlet.flow_mol[t],
+                                               self.efficiency_curve[t])
 
     def report(self, time_point=0, dof=False, ostream=None, prefix=""):
         time_point = float(time_point)
@@ -189,15 +180,4 @@
                 textwrap.indent(
                     stream_table_dataframe_to_string(stream_table),
                     prefix + tab))
-        ostream.write("\n" + "=" * max_str_length + "\n")
-=======
-    def initialize(self, solver=None, optarg=None, outlvl=idaeslog.NOTSET, **kwargs):
-        self.outlet_state.initialize(hold_state=False,
-                                     solver=solver,
-                                     optarg=optarg,
-                                     outlvl=outlvl)
-
-        for t in self.flowsheet().config.time:
-            calculate_variable_from_constraint(self.outlet.flow_mol[t],
-                                               self.efficiency_curve[t])
->>>>>>> 2f388047
+        ostream.write("\n" + "=" * max_str_length + "\n")