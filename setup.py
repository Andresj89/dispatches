"""
Project setup with setuptools
"""

# Always prefer setuptools over distutils
from setuptools import setup, find_namespace_packages
import pathlib
import re

# this will come in handy, probably
cwd = pathlib.Path(__file__).parent.resolve()

<<<<<<< HEAD
# Parse long description from README.md file
with open("README.md") as f:
    lines, capture = [], False
    for line in f:
        s = line.strip()
        if re.match(r"#\s*[Aa]bout", s):
            capture = True
        elif re.match("^#", s):
            break
        elif capture is True:
            lines.append(s)
    if lines:
        long_description = " ".join(lines)
    else:
        long_description = "DISPATCHES project"
=======
long_description = """
DISPATCHES is an open-source suite of models for the design and analyis
of tightly-coupled energy systems based on the IDAES-PSE Platform.  The
DISPATCHES project is funded by the U.S. Department of Energy Grid
Modernization Initiative through the Grid Modernization Lab Consortium.
DISPATCHES is developed by researchers at the National Energy Technology
Laboratory, Idaho National Laboratory, Lawrence Berkeley Laboratory,
National Renewable Energy Laboratory, Sandia National Laboratories, and
the University of Notre Dame.
""".replace("\n", " ").strip()
>>>>>>> 9614281e


def read_requirements(input_file):
    """Build list of requirements from a requirements.txt file
    """
    req = []
    for line in input_file:
        s = line.strip()
        c = s.find("#")  # look for comment
        if c != 0:  # no comment (-1) or comment after start (> 0)
            if c > 0:  # strip trailing comment
                s = s[:c]
            req.append(s)
    return req


with open("requirements.txt") as f:
    package_list = read_requirements(f)

with open("requirements-dev.txt") as f:
    dev_package_list = read_requirements(f)

########################################################################################

setup(
    name="dispatches",
    url="https://github.com/gmlc-dispatches/dispatches",
    version="0.0.1",
    description="GMLC DISPATCHES software tools",
    long_description=long_description,
    long_description_content_type="text/plain",
    author="DISPATCHES team",
    # Classifiers help users find your project by categorizing it.
    #
    # For a list of valid classifiers, see https://pypi.org/classifiers/
    classifiers=[
        #   3 - Alpha
        #   4 - Beta
        #   5 - Production/Stable
        "Development Status :: 3 - Alpha",
        "Intended Audience :: End Users/Desktop",
        "Intended Audience :: Science/Research",
        "License :: OSI Approved :: BSD License",
        "Natural Language :: English",
        "Operating System :: MacOS",
        "Operating System :: Microsoft :: Windows",
        "Operating System :: Unix",
        "Programming Language :: Python",
        "Programming Language :: Python :: 3",
        "Programming Language :: Python :: 3.7",
        "Programming Language :: Python :: 3.8",
        "Programming Language :: Python :: 3.9",
        "Programming Language :: Python :: Implementation :: CPython",
        "Topic :: Scientific/Engineering :: Mathematics",
        "Topic :: Scientific/Engineering :: Chemistry",
        "Topic :: Software Development :: Libraries :: Python Modules",
        "Programming Language :: Python :: 3 :: Only",
    ],
    keywords="market simulation, chemical engineering, process modeling, hybrid power systems",
    packages=find_namespace_packages(),
<<<<<<< HEAD
<<<<<<< Updated upstream
    python_requires='>=3.6, <4',
=======
    python_requires='>=3.7, <4',
>>>>>>> 9614281e
    install_requires=[
        'pytest',  # technically developer, but everyone likes tests
        'idaes-pse',
        'egret @ git+https://github.com/grid-parity-exchange/Egret.git',
        'prescient @ git+https://github.com/grid-parity-exchange/Prescient.git'
=======
    python_requires=">=3.6, <4",
    install_requires=package_list,
    dependency_links=[
        "git+https://github.com/grid-parity-exchange/Prescient.git#egg=prescient"
>>>>>>> Stashed changes
    ],
<<<<<<< HEAD
    extras_require={"dev": dev_package_list,},
    package_data={"": ["*.json",],},  # Optional
=======
    dependency_links=['git+https://github.com/grid-parity-exchange/Prescient.git#egg=prescient'],
    extras_require={
         'dev': [
             'pytest-cov',
             'Sphinx==3.4.2',
             'sphinx_rtd_theme',
         ],
    },
   package_data={  # Optional
        "": [
            "*.json",
        ],
    },
>>>>>>> 9614281e
)<|MERGE_RESOLUTION|>--- conflicted
+++ resolved
@@ -10,7 +10,6 @@
 # this will come in handy, probably
 cwd = pathlib.Path(__file__).parent.resolve()
 
-<<<<<<< HEAD
 # Parse long description from README.md file
 with open("README.md") as f:
     lines, capture = [], False
@@ -26,18 +25,6 @@
         long_description = " ".join(lines)
     else:
         long_description = "DISPATCHES project"
-=======
-long_description = """
-DISPATCHES is an open-source suite of models for the design and analyis
-of tightly-coupled energy systems based on the IDAES-PSE Platform.  The
-DISPATCHES project is funded by the U.S. Department of Energy Grid
-Modernization Initiative through the Grid Modernization Lab Consortium.
-DISPATCHES is developed by researchers at the National Energy Technology
-Laboratory, Idaho National Laboratory, Lawrence Berkeley Laboratory,
-National Renewable Energy Laboratory, Sandia National Laboratories, and
-the University of Notre Dame.
-""".replace("\n", " ").strip()
->>>>>>> 9614281e
 
 
 def read_requirements(input_file):
@@ -98,40 +85,11 @@
     ],
     keywords="market simulation, chemical engineering, process modeling, hybrid power systems",
     packages=find_namespace_packages(),
-<<<<<<< HEAD
-<<<<<<< Updated upstream
-    python_requires='>=3.6, <4',
-=======
-    python_requires='>=3.7, <4',
->>>>>>> 9614281e
-    install_requires=[
-        'pytest',  # technically developer, but everyone likes tests
-        'idaes-pse',
-        'egret @ git+https://github.com/grid-parity-exchange/Egret.git',
-        'prescient @ git+https://github.com/grid-parity-exchange/Prescient.git'
-=======
     python_requires=">=3.6, <4",
     install_requires=package_list,
     dependency_links=[
         "git+https://github.com/grid-parity-exchange/Prescient.git#egg=prescient"
->>>>>>> Stashed changes
     ],
-<<<<<<< HEAD
+    package_data={"": ["*.json",],},  # Optional
     extras_require={"dev": dev_package_list,},
-    package_data={"": ["*.json",],},  # Optional
-=======
-    dependency_links=['git+https://github.com/grid-parity-exchange/Prescient.git#egg=prescient'],
-    extras_require={
-         'dev': [
-             'pytest-cov',
-             'Sphinx==3.4.2',
-             'sphinx_rtd_theme',
-         ],
-    },
-   package_data={  # Optional
-        "": [
-            "*.json",
-        ],
-    },
->>>>>>> 9614281e
-)+ 